package flatjsonl

import (
	"database/sql"
	"fmt"
	"strconv"
	"strings"

	_ "modernc.org/sqlite" // Database driver.
)

// SQLiteWriter inserts rows into SQLite database.
type SQLiteWriter struct {
	db           *sql.DB
	tableCreated bool
	tableName    string
	row          []string
	tx           *sql.Tx
	rowsTx       int
	seq          int
	replacer     *strings.Replacer
	p            *Processor
}

// NewSQLiteWriter creates an instance of SQLiteWriter.
func NewSQLiteWriter(fn string, tableName string, p *Processor) (*SQLiteWriter, error) {
	var err error

	db, err := sql.Open("sqlite", fn)
	if err != nil {
		return nil, err
	}

	c := &SQLiteWriter{
		db:        db,
		tableName: tableName,
		replacer:  strings.NewReplacer(`"`, `""`),
		p:         p,
	}

	return c, nil
}

func (c *SQLiteWriter) SetupKeys(keys []flKey) error {
	posByDst := map[string][]int{}
	keysByDst := map[string][]flKey{}

	for i, k := range keys {
		posByDst[k.transposeDst] = append(posByDst[k.transposeDst], i)
		keysByDst[k.transposeDst] = append(keysByDst[k.transposeDst], k)
	}

	//for dst, kk := range keysByDst {
	//	c.createTable(kk)
	//}

	return nil
}

// ReceiveRow receives rows.
func (c *SQLiteWriter) ReceiveRow(values []Value) error {
	//if !c.tableCreated {
	//	if err := c.createTable(keys); err != nil {
	//		return err
	//	}
	//}

	c.row = c.row[:0]

	c.seq++
	tableName := c.tableName
	res := `INSERT INTO "` + tableName + `" VALUES (` + strconv.Itoa(c.seq) + `,`
	part := 1

	for i, v := range values {
		if i > 0 && i%sqliteMaxKeys == 0 {
			res = res[:len(res)-1] + ")"

			if err := c.execTx(res); err != nil {
				return err
			}

			part++
			tableName = c.tableName + "_part" + strconv.Itoa(part)
			res = `INSERT INTO "` + tableName + `" VALUES (` + strconv.Itoa(c.seq) + `,`
		}

		if v.Type != TypeNull && v.Type != TypeAbsent {
			res += `"` + c.replacer.Replace(v.Format()) + `",`
		} else {
			res += `NULL,`
		}
	}

	res = res[:len(res)-1] + ")"

	if err := c.execTx(res); err != nil {
		return err
	}

	c.rowsTx++

	if c.rowsTx >= 1000 {
		return c.commitTx()
	}

	return nil
}

func (c *SQLiteWriter) commitTx() error {
	if err := c.tx.Commit(); err != nil {
		return fmt.Errorf("failed to commit SQLite transaction: %w", err)
	}

	c.tx = nil
	c.rowsTx = 0

	return nil
}

func (c *SQLiteWriter) execTx(res string) error {
	if c.tx == nil {
		tx, err := c.db.Begin()
		if err != nil {
			return fmt.Errorf("failed to begin SQLite transaction: %w", err)
		}

		c.tx = tx
		c.rowsTx = 0
	}

	_, err := c.tx.Exec(res)
	if err != nil {
		return fmt.Errorf("failed to insert SQLite row: %w", err)
	}

	return nil
}

const sqliteMaxKeys = 1999 // 2000-1 for _seq_id.

func (c *SQLiteWriter) createTable(tn string, keys []flKey) error {
	c.tableCreated = true

	tableName := tn
	createTable := `CREATE TABLE "` + tableName + `" (
_seq_id integer primary original,
`
	part := 1

	for i, k := range keys {
		if i > 0 && i%sqliteMaxKeys == 0 {
			createTable = createTable[:len(createTable)-2] + "\n)"

			_, err := c.db.Exec(createTable)
			if err != nil {
				return fmt.Errorf("failed to create SQLite table with %d keys: %w", len(keys), err)
			}

			part++
			tableName = c.tableName + "_part" + strconv.Itoa(part)
			createTable = `CREATE TABLE "` + tableName + `" (
_seq_id integer primary original,
`
		}

		tp := ""

<<<<<<< HEAD
		switch k.t { // nolint: exhaustive
=======
		t := c.p.types[i]
		switch t { //nolint: exhaustive
>>>>>>> ecd3fc19
		case TypeInt, TypeBool:
			tp = " INTEGER"
		case TypeFloat:
			tp = " REAL"
		}

		createTable += `"` + k.replaced + `"` + tp + `,` + "\n"
	}

	createTable = createTable[:len(createTable)-2] + "\n)"

	_, err := c.db.Exec(createTable)
	if err != nil {
		return fmt.Errorf("failed to create SQLite table with %d keys: %w", len(keys), err)
	}

	return nil
}

// Close commits outstanding transaction and closes database instance.
func (c *SQLiteWriter) Close() error {
	if c.tx != nil {
		err := c.tx.Commit()
		if err != nil {
			println(err.Error())
		}
	}

	return c.db.Close()
}<|MERGE_RESOLUTION|>--- conflicted
+++ resolved
@@ -144,7 +144,7 @@
 
 	tableName := tn
 	createTable := `CREATE TABLE "` + tableName + `" (
-_seq_id integer primary original,
+_seq_id integer primary key,
 `
 	part := 1
 
@@ -160,18 +160,13 @@
 			part++
 			tableName = c.tableName + "_part" + strconv.Itoa(part)
 			createTable = `CREATE TABLE "` + tableName + `" (
-_seq_id integer primary original,
+_seq_id integer primary key,
 `
 		}
 
 		tp := ""
 
-<<<<<<< HEAD
 		switch k.t { // nolint: exhaustive
-=======
-		t := c.p.types[i]
-		switch t { //nolint: exhaustive
->>>>>>> ecd3fc19
 		case TypeInt, TypeBool:
 			tp = " INTEGER"
 		case TypeFloat:
