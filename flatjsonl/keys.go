--- conflicted
+++ resolved
@@ -36,23 +36,21 @@
 
 			key := KeyFromPath(path)
 
-<<<<<<< HEAD
-		k.t = k.t.Update(t)
-		k.isZero = k.isZero && isZero
-		k.path = pp
-		k.original = key
-		k.canonical = p.ck(key)
-
-		for tk, dst := range p.cfg.Transpose {
-			if strings.HasPrefix(k.original, tk) {
-				trimmed := strings.TrimPrefix(k.original, tk)[1:]
-				pos := strings.Index(trimmed, "]")
-				idx := trimmed[0:pos]
-				i, err := strconv.Atoi(idx)
-				if err != nil {
-					panic("BUG: failed to parse idx " + idx + ": " + err.Error())
-				}
-
+			k.t = k.t.Update(t)
+			k.isZero = k.isZero && isZero
+			k.path = pp
+			k.original = key
+			k.canonical = p.ck(key)
+
+			for tk, dst := range p.cfg.Transpose {
+				if strings.HasPrefix(k.original, tk) {
+					trimmed := strings.TrimPrefix(k.original, tk)[1:]
+					pos := strings.Index(trimmed, "]")
+					idx := trimmed[0:pos]
+					i, err := strconv.Atoi(idx)
+					if err != nil {
+						panic("BUG: failed to parse idx " + idx + ": " + err.Error())
+					}
 				trimmed = trimmed[pos+1:]
 				if trimmed == "" {
 					trimmed = "value"
@@ -67,22 +65,8 @@
 
 		p.flKeysList = append(p.flKeysList, k.original)
 		p.keyHierarchy.Add(path)
-=======
-			k.t = k.t.Update(t)
-			k.isZero = k.isZero && isZero
-			k.path = pp
-			k.key = key
-			k.ck = p.ck(key)
-
-			if _, ok := p.canonicalKeys[k.ck]; !ok {
-				p.flKeysList = append(p.flKeysList, k.key)
-				p.canonicalKeys[k.ck] = k
-			}
->>>>>>> ecd3fc19
-
-			p.keyHierarchy.Add(path)
-			p.flKeys.Store(pk, k)
-		}
+
+		p.flKeys.Store(pk, k)
 
 		return
 	}
@@ -301,14 +285,8 @@
 	}
 }
 
-<<<<<<< HEAD
 func (p *Processor) prepareKey(origKey string) string {
 	ck := p.ck(origKey)
-=======
-func (p *Processor) prepareKey(k string) (kk string, t Type) {
-	ck := p.ck(k)
-	t = p.canonicalKeys[ck].t
->>>>>>> ecd3fc19
 
 	if rep, ok := p.replaceKeys[ck]; ok {
 		return rep
