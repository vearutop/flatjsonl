--- conflicted
+++ resolved
@@ -43,19 +43,8 @@
 	return c, nil
 }
 
-<<<<<<< HEAD
 func (c *CSVWriter) SetupKeys(keys []flKey) (err error) {
 	c.keys = keys
-=======
-// ReceiveRow receives rows.
-func (c *CSVWriter) ReceiveRow(keys []string, values []Value) error {
-	if len(keys) != len(values) {
-		panic(fmt.Sprintf("BUG: keys and values mismatch:\nKeys:\n%v\nValues:\n%v\n", keys, values))
-	}
-
-	if !c.headWritten {
-		c.headWritten = true
->>>>>>> ecd3fc19
 
 	for i, key := range keys {
 		if key.transposeDst == "" {
@@ -134,6 +123,10 @@
 
 // ReceiveRow receives rows.
 func (c *CSVWriter) ReceiveRow(values []Value) error {
+	if len(c.keys) != len(values) {
+		panic(fmt.Sprintf("BUG: keys and values mismatch:\nKeys:\n%v\nValues:\n%v\n", keys, values))
+	}
+
 	c.row = c.row[:0]
 
 	rows := map[int][]string{}
